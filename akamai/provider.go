--- conflicted
+++ resolved
@@ -63,11 +63,7 @@
 	edgerc := d.Get("edgerc").(string)
 	section := d.Get("fastdns_section").(string)
 
-<<<<<<< HEAD
-	fastDNSConfig, err := edgegrid.InitEdgeRc(edgerc, section)
-=======
-	fastDnsConfig, err := edgegrid.Init(edgerc, section)
->>>>>>> 8386d618
+	fastDNSConfig, err := edgegrid.Init(edgerc, section)
 	if err != nil {
 		return nil, err
 	}
